--- conflicted
+++ resolved
@@ -437,7 +437,6 @@
         request,
         (status: string) => setCurrentStatus(status),
         (messageContent: string, metadata?: any) => {
-<<<<<<< HEAD
           console.log('📨 [handleSubmit] Received message:', messageContent);
           setMessagesWithRecommendations(prev => {
             // Use ref to find the assistant message we're working with, or find the last one
@@ -484,13 +483,11 @@
           });
           
           onNewMessage({
-=======
           // Clear status immediately when main message arrives
           setCurrentStatus('');
           
           // Create the main message without recommendations (they're separate now)
           const assistantMessage: ChatMessageWithRecommendations = {
->>>>>>> b3717e3e
             role: 'assistant',
             content: messageContent,
             timestamp: new Date().toISOString()
@@ -511,7 +508,6 @@
             // Use ref to find the assistant message we're working with
             let targetIndex = currentAssistantMessageIndexRef.current;
             
-<<<<<<< HEAD
             // Only use ref if it's valid and points to an assistant message
             // Otherwise, create a new message (don't add to old messages)
             if (targetIndex < 0 || targetIndex >= updatedMessages.length || updatedMessages[targetIndex].role !== 'assistant') {
@@ -549,7 +545,6 @@
               // Message is too old, create a new one
               console.log(`📝 [handleSubmit] Message at index ${targetIndex} is too old, creating new message for recommendation: "${recTitle}"`);
               const newIndex = updatedMessages.length;
-=======
             // Always clear status when recommendations start arriving
             if (!hasRecommendations) {
               setCurrentStatus('');
@@ -582,7 +577,6 @@
               };
             } else {
               // Only create new message if there's no assistant message to attach to
->>>>>>> b3717e3e
               updatedMessages.push({
                 role: 'assistant',
                 content: '',
@@ -730,7 +724,6 @@
               {/* Scroll anchor */}
               <div ref={messagesEndRef} />
             </div>
-<<<<<<< HEAD
           </>
         ) : (
           <div className="flex-1 flex flex-col items-center justify-center px-6 pb-32 bg-[#FCFBF9]">
@@ -757,7 +750,6 @@
                   <span className="text-sm">{example.text}</span>
                 </button>
               ))}
-=======
           );
         })}
         
@@ -796,7 +788,6 @@
                   {currentStatus || extractionSummary || (isLoading ? 'Searching...' : '')}
                 </p>
               </div>
->>>>>>> b3717e3e
             </div>
           </div>
         )}
